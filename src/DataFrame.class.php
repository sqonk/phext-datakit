--- conflicted
+++ resolved
@@ -170,12 +170,7 @@
     /**
      * Produce an exact replica of the dataframe.
      */
-<<<<<<< HEAD
-	public function copy(): DataFRame
-	{
-=======
 	public function copy(): static {
->>>>>>> 7a999033
 		return $this->clone($this->data());
 	}
     
